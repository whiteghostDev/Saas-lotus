--- conflicted
+++ resolved
@@ -11,11 +11,8 @@
 django-model-utils = "*"
 pre-commit = "*"
 django-money = "*"
-<<<<<<< HEAD
 django-cors-headers = "*"
-=======
 jsonfield = "*"
->>>>>>> 9212a443
 
 [dev-packages]
 pylint = "*"

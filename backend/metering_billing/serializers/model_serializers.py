--- conflicted
+++ resolved
@@ -1054,7 +1054,6 @@
     )
 
 
-<<<<<<< HEAD
 
 class SubscriptionActionSerializer(SubscriptionSerializer):
     class Meta(SubscriptionSerializer.Meta):
@@ -1160,7 +1159,7 @@
     class Meta:
         model = Action
         fields = ('id', 'actor', 'verb', 'action_object', 'target', 'public', 'description', 'timestamp')
-=======
+   
 class OrganizationSettingSerializer(serializers.ModelSerializer):
     class Meta:
         model = OrganizationSetting
@@ -1172,5 +1171,4 @@
             "setting_value", instance.setting_value
         )
         instance.save()
-        return instance
->>>>>>> 6d3e3eff
+        return instance
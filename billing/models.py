--- conflicted
+++ resolved
@@ -120,10 +120,8 @@
     plan_name: The name of the plan that the subscription is for.
     start_date: The date at which the subscription started.
     end_date: The date at which the subscription will end.
-<<<<<<< HEAD
     status: The status of the subscription, active or ended.
-=======
->>>>>>> 73940f67
+
     """
 
     STATUSES = Choices(
@@ -140,9 +138,7 @@
     status = models.CharField(max_length=6, choices=STATUSES, default=STATUSES.active)
 
     def __str__(self):
-<<<<<<< HEAD
         return str(self.customer) + " " + str(self.billingplan)
-
 
 class Invoice(models.Model):
 
@@ -154,7 +150,4 @@
 
     due_date = models.DateTimeField(max_length=100)
 
-    subscription = models.ForeignKey(Subscription, on_delete=models.PROTECT)
-=======
-        return str(self.customer) + " " + str(self.billingplan)
->>>>>>> 73940f67
+    subscription = models.ForeignKey(Subscription, on_delete=models.PROTECT)
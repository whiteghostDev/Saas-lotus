--- conflicted
+++ resolved
@@ -25,13 +25,7 @@
 
     first_name = models.CharField(max_length=30)  # 30 characters is arbitrary
     last_name = models.CharField(max_length=30)
-<<<<<<< HEAD
 
-    company_name = models.CharField(max_length=30)
-
-    # def __init__(self: _Self, *args, **kwargs) -> None:
-    #     super().__init__(*args, **kwargs)
-=======
     company_name = models.CharField(max_length=30, default=" ")
 
     # # auto generated when I typed "__init__, not sure what all this stuff is"
@@ -39,7 +33,6 @@
 
 #    def __init__(self: _Self, *args, **kwargs) -> None:
 #        super().__init__(*args, **kwargs)
->>>>>>> 9212a443
 
 
 class Event(models.Model):
@@ -89,14 +82,7 @@
     billing_id = models.CharField(
         max_length=36, blank=True, unique=True, default=uuid.uuid4
     )
-<<<<<<< HEAD
-    active = models.BooleanField()
-    amount = models.IntegerField()
-    amount_decimal = models.DecimalField(decimal_places=2, max_digits=11)
-    billing_scheme = models.CharField(max_length=30)
-=======
 
->>>>>>> 9212a443
     time_created = models.TimeField()
     currency = models.CharField(max_length=30, default="USD")  # 30 is arbitrary
 

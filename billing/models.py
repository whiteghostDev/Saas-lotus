--- conflicted
+++ resolved
@@ -70,8 +70,6 @@
     tax_ids = ArrayField(models.CharField(max_length=30))
     test_clock = models.CharField(max_length=30)
 
-
-<<<<<<< HEAD
 class Event(models.Model):
     """
     """
@@ -82,7 +80,6 @@
 
     def __str__(self):
         return str(self.event_type)
-=======
 class BillingPlan(models.Model):
     """
     id: self-explanatory
@@ -151,5 +148,4 @@
         default=possible_intervals.MONTH,
     )
 
-    
->>>>>>> 88fbda6a
+    
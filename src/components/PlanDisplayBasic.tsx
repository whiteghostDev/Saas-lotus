--- conflicted
+++ resolved
@@ -57,27 +57,9 @@
     </Menu>
   );
 
-<<<<<<< HEAD
   return (
     <Card
       className="my-5 w-full bg-light"
-=======
-function PlanDisplayBasic(props: { plan: PlanType }) {
-  const planMenu = (
-    <Menu>
-      <Menu.Item key="0">
-        <a href="#">Edit</a>
-      </Menu.Item>
-      <Menu.Item key="1">
-        <a href="#">Delete</a>
-      </Menu.Item>
-    </Menu>
-  );
-
-  return (
-    <Card
-      className="my-5 w-full"
->>>>>>> b87b3db3
       extra={
         <Dropdown overlay={planMenu} trigger={["click"]}>
           <a className="text-lg font-bold" onClick={(e) => e.preventDefault()}>
@@ -87,11 +69,7 @@
       }
       title={
         <div className="flex space-x-4 flex-row items-center space-y-4">
-<<<<<<< HEAD
           <h2>{props.plan.name}</h2>
-=======
-          <div className="font-bold text-2xl">{props.plan.name}</div>
->>>>>>> b87b3db3
         </div>
       }
     >
@@ -99,11 +77,7 @@
         <div className="space-y-4">
           <p className="text-base">{props.plan.description}</p>
 
-<<<<<<< HEAD
           <div className="grid gap-4 grid-rows-3 justify-between">
-=======
-          <div className="grid gap-4 grid-rows-3 justify-between space-y-4">
->>>>>>> b87b3db3
             <div className="flex-col">
               <p>
                 <b>Plan id:</b> {props.plan.billing_plan_id}
@@ -130,7 +104,6 @@
             </div>
           </div>
         </div>
-<<<<<<< HEAD
         <div className="grid grid-cols-2 self-center h-1/2 space-x-4">
           <Dropdown overlay={componentMenu} autoFocus={false}>
             <div className=" bg-white hover:bg-black hover:text-white mr-2 flex flex-row items-center border-black border-2">
@@ -147,9 +120,6 @@
             <ArrowDownOutlined />
           </div>
           {/* <Dropdown
-=======
-        <div className="flex self-center">
->>>>>>> b87b3db3
           <List
             className="flex flex-row w-full"
             dataSource={props.plan.components}
